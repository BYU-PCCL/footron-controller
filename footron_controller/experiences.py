from __future__ import annotations

import abc
import asyncio
import json
import operator
import sys
from datetime import datetime
from enum import Enum
from pathlib import Path
from typing import Dict, Generic, List, Optional, Type, TypeVar

import footron_protocol as protocol
import tomli
from pydantic import BaseModel, PrivateAttr, root_validator, validator

from .constants import EXPERIENCES_PATH, VIDEO_ACTION_HINTS, JsonDict
from .data.wm import DisplayLayout
from .environments import (
    BaseEnvironment,
    CaptureEnvironment,
    DockerEnvironment,
    VideoEnvironment,
<<<<<<< HEAD
    CaptureEnvironment,
    StackEnvironment,
=======
    WebEnvironment
>>>>>>> 69355962
)

_DEFAULT_LIFETIME = 60
_FIELD_TYPE = "type"
_CONFIG_FILENAME = "config"


class ExperienceType(str, Enum):
    Stack = "stack"
    Docker = "docker"
    Web = "web"
    Video = "video"
    Capture = "capture"


EnvironmentType = TypeVar("EnvironmentType", bound=BaseEnvironment)


class BaseExperience(BaseModel, abc.ABC, Generic[EnvironmentType]):
    type: ExperienceType
    id: str
    title: str
    description: Optional[str]
    long_description: Optional[str]
    artist: Optional[str]
    lifetime: int = _DEFAULT_LIFETIME
    layout: DisplayLayout = DisplayLayout.Wide
    unlisted: bool = False
    queueable: bool = True
    load_time: Optional[int] = None
    action_hints: List[str] = []
    experience_path: Path
    _environment: EnvironmentType = PrivateAttr()

    def __init__(self, **data):
        super().__init__(**data)
        self._environment = self._create_environment()

    @property
    def available(self) -> bool:
        return self._environment.available

    @property
    def environment(self) -> BaseEnvironment:
        return self._environment

    @validator("long_description")
    def long_description_requires_description(cls, value, values):
        if "description" not in values or values["description"] is None:
            raise ValueError(
                "'description' must be set for 'long_description' to be set"
            )
        return value

    async def start(self, last_experience: Optional[BaseExperience] = None):
        last_environment = last_experience._environment if last_experience else None
        await self._environment.start(last_environment)

    async def stop(
        self,
        next_experience: Optional[BaseExperience] = None,
        after: Optional[int] = None,
    ):
        if not self._environment:
            raise RuntimeError("Can't stop uninitialized environment")
        next_environment = next_experience._environment if next_experience else None
        if after:
            await asyncio.sleep(after)
        await self._environment.stop(next_environment)

    @abc.abstractmethod
    def _create_environment(self) -> BaseEnvironment:
        ...


class StackExperience(BaseExperience[StackEnvironment]):
    """Combines web and docker experiences"""

    type = ExperienceType.Stack
    image_id: Optional[str]
    url: Optional[str]
    layout = DisplayLayout.Wide

    @root_validator(pre=True)
    def validate_has_environment(cls, values):
        if (
            "docker_image" not in values
            and not (values["experience_path"] / "static").exists()
        ):
            raise ValueError(
                "'docker_image' parameter or 'static' directory required for stack"
            )
        return values

    def _create_environment(self) -> BaseEnvironment:
        static_path = self.experience_path / "static"
        return StackEnvironment(
            self.id,
            self.image_id,
            static_path if static_path.exists() else None,
            self.url,
        )


class DockerExperience(BaseExperience[DockerEnvironment]):
    type = ExperienceType.Docker
    image_id: str
    host_network: bool = False
    layout = DisplayLayout.Wide

    def _create_environment(self) -> DockerEnvironment:
        return DockerEnvironment(self.id, self.image_id, self.host_network)

    async def attempt_cleanup(self):
        await self._environment.shutdown_by_tag()


class WebExperience(BaseExperience[WebEnvironment]):
    type = ExperienceType.Web
    url: Optional[str]
    layout = DisplayLayout.Wide

    def _create_environment(self) -> WebEnvironment:
        return WebEnvironment(self.id, self.experience_path / "static", self.url)


class VideoExperience(BaseExperience[VideoEnvironment]):
    type = ExperienceType.Video
    layout = DisplayLayout.Hd
    filename: str
    scrubbing: bool = False

    def _create_environment(self) -> VideoEnvironment:
        return VideoEnvironment(self.id, self.experience_path, self.filename)

    @root_validator(pre=True)
    def validate_video_action_hints(cls, values):
        if "action_hints" in values:
            raise ValueError("Can't set 'action_hints' for video experiences")
        if "scrubbing" in values and values["scrubbing"]:
            values["action_hints"] = VIDEO_ACTION_HINTS
        return values


class CaptureExperience(BaseExperience[CaptureEnvironment]):
    type = ExperienceType.Capture
    layout = DisplayLayout.Full
    path: str

    def _create_environment(self) -> CaptureEnvironment:
        return CaptureEnvironment(self.id, self.path, self.load_time)


class Lock:
    status: protocol.Lock
    last_update: Optional[datetime]

    def __init__(self, status: protocol.Lock, last_update: Optional[datetime]):
        self.status = status
        self.last_update = last_update


class CurrentExperience:
    _experience: BaseExperience
    _start_time: datetime
    _lock: Lock
    end_time: Optional[datetime]
    last_interaction: Optional[datetime]

    def __init__(self, experience: BaseExperience, start_time: datetime):
        self._experience = experience
        self._start_time = start_time
        self._lock = Lock(False, None)
        self.end_time = None
        self.last_interaction = None

    @property
    def id(self):
        return self._experience.id

    @property
    def experience(self):
        return self._experience

    @property
    def environment(self):
        return self._experience.environment if self._experience else None

    @property
    def start_time(self):
        return self._start_time

    @property
    def lock(self):
        return self._lock

    @lock.setter
    def lock(self, value: protocol.Lock):
        if type(value) != int and type(value) != bool:
            raise ValueError("lock value must be of type int or bool")

        # Setting the value to what it was before doesn't represent
        # an "update," and we don't want to store a new last update
        # time. This is especially true because we use a non-null value
        # in that field as "breaking the seal" on a lock—any time we
        # set and unset a lock, we want to immediately cycle to the next
        # experience.
        if self._lock.status == value:
            return

        self._lock.status = value
        self._lock.last_update = datetime.now()

    async def start(self):
        return await self._experience.start()

    async def stop(self, after: Optional[int] = None):
        return await self._experience.stop(after)

    async def stop_(self):
        return await self._experience.stop()


experience_type_map: Dict[ExperienceType, Type[BaseExperience]] = {
    ExperienceType.Stack: StackExperience,
    ExperienceType.Docker: DockerExperience,
    ExperienceType.Web: WebExperience,
    ExperienceType.Video: VideoExperience,
    ExperienceType.Capture: CaptureExperience,
}


def _deserialize_experience(data: JsonDict, path: Path) -> BaseExperience:
    if _FIELD_TYPE not in data:
        raise TypeError(f"Experience doesn't contain required field '{_FIELD_TYPE}'")

    if not isinstance(data[_FIELD_TYPE], ExperienceType):
        data[_FIELD_TYPE] = ExperienceType(data[_FIELD_TYPE])

    msg_type: ExperienceType = data[_FIELD_TYPE]

    return experience_type_map[msg_type](**data, experience_path=path)


def _load_config_at_path(path: Path):
    json_path = path / f"{_CONFIG_FILENAME}.json"
    toml_path = path / f"{_CONFIG_FILENAME}.toml"

    json_exists = json_path.exists()
    toml_exists = toml_path.exists()

    if not json_exists and not toml_exists:
        # TODO: Log here instead of silently ignoring experiences without configs
        return

    config_path = json_path if json_exists else toml_path

    try:
        with open(config_path, "rb") as config_file:
            config = (json if json_exists else tomli).load(config_file)
        return config
    except (ValueError, tomli.TOMLDecodeError):
        print(
            f"Failed to parse config at path '{config_path}'",
            file=sys.stderr,
        )
        return


def _load_experience_at_path(path: Path) -> Optional[BaseExperience]:
    if not path.is_dir():
        return

    return _deserialize_experience(_load_config_at_path(path), path)


def load_experiences_fs(path=EXPERIENCES_PATH):
    return list(
        filter(
            operator.attrgetter("available"),
            map(_load_experience_at_path, path.iterdir()),
        )
    )<|MERGE_RESOLUTION|>--- conflicted
+++ resolved
@@ -21,12 +21,8 @@
     CaptureEnvironment,
     DockerEnvironment,
     VideoEnvironment,
-<<<<<<< HEAD
-    CaptureEnvironment,
+    WebEnvironment,
     StackEnvironment,
-=======
-    WebEnvironment
->>>>>>> 69355962
 )
 
 _DEFAULT_LIFETIME = 60

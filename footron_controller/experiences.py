import abc
import asyncio
from dataclasses import dataclass
import json
import operator
import sys
from datetime import datetime
from enum import Enum
from pathlib import Path
from typing import Dict, Type, Optional

from pydantic import BaseModel, PrivateAttr, validator
import footron_protocol as protocol

from .data.wm import DisplayLayout
from .environments import (
    BaseEnvironment,
    DockerEnvironment,
    WebEnvironment,
    VideoEnvironment,
)
from .constants import BASE_DATA_PATH, EXPERIENCES_PATH, JsonDict

_DEFAULT_LIFETIME = 60
_FIELD_TYPE = "type"


class ExperienceType(str, Enum):
    Docker = "docker"
    Web = "web"
    Video = "video"


class BaseExperience(BaseModel, abc.ABC):
    type: ExperienceType
    id: str
    title: str
    description: Optional[str]
    long_description: Optional[str]
    artist: Optional[str]
    lifetime: int = _DEFAULT_LIFETIME
    layout: DisplayLayout = DisplayLayout.Wide
    unlisted: bool = False
    queueable: bool = True
    load_time: Optional[int] = None
    path: Path
    _environment: BaseEnvironment = PrivateAttr()

    def __init__(self, **data):
        super().__init__(**data)
        self._environment = self._create_environment()

    @property
    def available(self) -> bool:
        return self._environment.available

    @validator("long_description")
    def long_description_requires_description(cls, value, values):
        if "description" not in values or values["description"] is None:
            raise ValueError(
                "'description' must be set for 'long_description' to be set"
            )
        return value

    async def start(self):
        if asyncio.iscoroutinefunction(self._environment.start):
            await self._environment.start()
        else:
            self._environment.start()

    async def stop(self, after: Optional[int] = None):
        if after:
            await asyncio.sleep(after)
        if asyncio.iscoroutinefunction(self._environment.stop):
            await self._environment.stop()
        else:
            self._environment.stop()

    @abc.abstractmethod
    def _create_environment(self) -> BaseEnvironment:
        ...


class DockerExperience(BaseExperience):
    type = ExperienceType.Docker
    image_id: str
    host_network: bool = False
    layout = DisplayLayout.Wide

    def _create_environment(self) -> DockerEnvironment:
        return DockerEnvironment(self.id, self.image_id, self.host_network)

    async def attempt_cleanup(self):
        await self._environment.shutdown_by_tag()


class WebExperience(BaseExperience):
    type = ExperienceType.Web
    url: Optional[str]
    layout = DisplayLayout.Wide

    def _create_environment(self) -> WebEnvironment:
        return WebEnvironment(self.id, self.path / "static", self.url)


class VideoExperience(BaseExperience):
    type = ExperienceType.Video
    layout = DisplayLayout.Hd
    filename: str
    scrubbing: bool = False

    def _create_environment(self) -> VideoEnvironment:
        return VideoEnvironment(self.id, self.path, self.filename)


class Lock:
    status: protocol.Lock
    last_update: Optional[datetime]

    def __init__(self, status: protocol.Lock, last_update: Optional[datetime]):
        self.status = status
        self.last_update = last_update


class CurrentExperience:
    _experience: BaseExperience
    _start_time: datetime
    _lock: Lock
    end_time: Optional[datetime]
    last_interaction: Optional[datetime]

    def __init__(self, experience: BaseExperience, start_time: datetime):
        self._experience = experience
        self._start_time = start_time
        self._lock = Lock(False, None)
        self.end_time = None
        self.last_interaction = None

    @property
    def id(self):
        return self._experience.id

    @property
    def experience(self):
        return self._experience

    @property
    def start_time(self):
        return self._start_time

    @property
    def lock(self):
        return self._lock

    @lock.setter
    def lock(self, value: protocol.Lock):
        if type(value) != int and type(value) != bool:
            raise ValueError("lock value must be of type int or bool")

        # Setting the value to what it was before doesn't represent
        # an "update," and we don't want to store a new last update
        # time. This is especially true because we use a non-null value
        # in that field as "breaking the seal" on a lock—any time we
        # set and unset a lock, we want to immediately cycle to the next
        # experience.
        if self._lock.status == value:
            return

        self._lock.status = value
        self._lock.last_update = datetime.now()

    async def start(self):
        return await self._experience.start()

    async def stop(self, after: Optional[int] = None):
        return await self._experience.stop(after)

    async def stop_(self):
        return await self._experience.stop()


experience_type_map: Dict[ExperienceType, Type[BaseExperience]] = {
    ExperienceType.Docker: DockerExperience,
    ExperienceType.Web: WebExperience,
    ExperienceType.Video: VideoExperience,
}


def _serialize_experience(data: JsonDict, path: Path) -> BaseExperience:
    if _FIELD_TYPE not in data:
        raise TypeError(f"Experience doesn't contain required field '{_FIELD_TYPE}'")

    if not isinstance(data[_FIELD_TYPE], ExperienceType):
        data[_FIELD_TYPE] = ExperienceType(data[_FIELD_TYPE])

    msg_type: ExperienceType = data[_FIELD_TYPE]

    return experience_type_map[msg_type](**data, path=path)


def _load_config_at_path(path: Path):
    if not path.exists():
        return

    try:
        with open(path) as config_path:
            config = json.load(config_path)
    except ValueError:
        print(
            f"Failed to parse config at path '{path.absolute()}'",
            file=sys.stderr,
        )
        return

    return config


def _load_experience_at_path(path: Path) -> Optional[BaseExperience]:
    if not path.is_dir():
        return

    return _serialize_experience(
        _load_config_at_path(path.joinpath("config.json")), path
    )


def load_experiences_fs(path=EXPERIENCES_PATH):
<<<<<<< HEAD
    return list(map(_load_experience_at_path, path.iterdir()))
    

def load_experience_grouping(type: dataclass, file_name:str, path=BASE_DATA_PATH):
    file_path = path.joinpath(file_name)

    if not file_path.exists():
        return {}

    with open(file_path) as file:
        data = json.load(file)

    return {id: type(id=id, **value) for id, value in data.items()}
=======
    return list(
        filter(
            operator.attrgetter("available"),
            map(_load_experience_at_path, path.iterdir()),
        )
    )
>>>>>>> 275e90f0
<|MERGE_RESOLUTION|>--- conflicted
+++ resolved
@@ -225,25 +225,22 @@
 
 
 def load_experiences_fs(path=EXPERIENCES_PATH):
-<<<<<<< HEAD
-    return list(map(_load_experience_at_path, path.iterdir()))
-    
-
-def load_experience_grouping(type: dataclass, file_name:str, path=BASE_DATA_PATH):
-    file_path = path.joinpath(file_name)
-
-    if not file_path.exists():
-        return {}
-
-    with open(file_path) as file:
-        data = json.load(file)
-
-    return {id: type(id=id, **value) for id, value in data.items()}
-=======
     return list(
         filter(
             operator.attrgetter("available"),
             map(_load_experience_at_path, path.iterdir()),
         )
     )
->>>>>>> 275e90f0
+
+    
+
+def load_experience_grouping(type: dataclass, file_name:str, path=BASE_DATA_PATH):
+    file_path = path.joinpath(file_name)
+
+    if not file_path.exists():
+        return {}
+
+    with open(file_path) as file:
+        data = json.load(file)
+
+    return {id: type(id=id, **value) for id, value in data.items()}
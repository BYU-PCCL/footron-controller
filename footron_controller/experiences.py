--- conflicted
+++ resolved
@@ -49,11 +49,7 @@
     queueable: bool = True
     load_time: Optional[int] = None
     experience_path: Path
-<<<<<<< HEAD
     environment: BaseEnvironment = PrivateAttr()
-=======
-    _environment: EnvironmentType = PrivateAttr()
->>>>>>> d5f5174a
 
     def __init__(self, **data):
         super().__init__(**data)
@@ -83,11 +79,7 @@
         next_environment = next_experience.environment if next_experience else None
         if after:
             await asyncio.sleep(after)
-<<<<<<< HEAD
         await self.environment.stop(next_environment)
-=======
-        await self._environment.stop(next_environment)
->>>>>>> d5f5174a
 
     @abc.abstractmethod
     def _create_environment(self) -> BaseEnvironment:
